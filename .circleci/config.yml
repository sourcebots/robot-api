version: 2
jobs:
  build:
    docker:
<<<<<<< HEAD
      - image: python:3.4-jessie
=======
      # specify the version you desire here
      # use `-browsers` prefix for selenium tests, e.g. `3.6.1-browsers`
      - image: python:3-stretch

      # Specify service dependencies here if necessary
      # CircleCI maintains a library of pre-built images
      # documented at https://circleci.com/docs/2.0/circleci-images/
      # - image: circleci/postgres:9.4

>>>>>>> d7f7ebea
    working_directory: ~/robot

    steps:
      - checkout

      - restore_cache:
          keys:
          - v1-dependencies-{{ checksum "requirements.txt" }}
          - v1-dependencies-

      - run:
          name: install dependencies
          command: |
            python3 -m venv venv
            . venv/bin/activate
      - run: apt-get update -y
      - run: apt-get install -y libcv-dev libopencv-photo-dev libopencv-contrib-dev libusb-1.0.0-dev
      - run: pip3 install -r requirements.txt
      - run: pip3 install -r script/linting/requirements.txt
      - run: pip3 install git+https://github.com/sourcebots/sb-vision@8ace07108ee27bf86e3a59603f40dd62f6e65101
      - run: pip3 install git+https://github.com/sourcebots/robotd@9992ff6d169365ab807df1965cbc1662e350ca04
      - save_cache:
          paths:
            - ./venv
          key: v1-dependencies-{{ checksum "requirements.txt" }}

      - run:
          name: run tests
          command: python3 -m unittest

      - run: script/linting/lint

      - store_artifacts:
          path: test-reports
          destination: test-reports<|MERGE_RESOLUTION|>--- conflicted
+++ resolved
@@ -2,19 +2,7 @@
 jobs:
   build:
     docker:
-<<<<<<< HEAD
-      - image: python:3.4-jessie
-=======
-      # specify the version you desire here
-      # use `-browsers` prefix for selenium tests, e.g. `3.6.1-browsers`
-      - image: python:3-stretch
-
-      # Specify service dependencies here if necessary
-      # CircleCI maintains a library of pre-built images
-      # documented at https://circleci.com/docs/2.0/circleci-images/
-      # - image: circleci/postgres:9.4
-
->>>>>>> d7f7ebea
+      - image: python:3.5-stretch
     working_directory: ~/robot
 
     steps:
