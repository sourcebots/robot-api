--- conflicted
+++ resolved
@@ -126,26 +126,6 @@
         self.message_queue = Queue()
         self._status = {'start-button': True}
 
-<<<<<<< HEAD
-    @classmethod
-    def name(cls, node):
-        """Board name - actually fetched over serial."""
-        return node['name']
-
-    def command(self, cmd):
-        print("{} Command: {}".format(self._name, cmd))
-        self._status.update(cmd)
-        self.message_queue.put(cmd)
-
-    def status(self):
-        return self._status
-
-    def clear_queue(self):
-        while not self.message_queue.empty():
-            self.message_queue.get()
-
-=======
->>>>>>> 16aff76d
 
 class MockCamera(RobotDCamera):
     board_type_id = 'camera'
