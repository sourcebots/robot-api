import os
import time
import unittest

<<<<<<< HEAD
=======
from robot.camera import ResultList
from robot.game_specific import MARKER_SIZES as MARKER_SIZES_ROBOTD
>>>>>>> ea128f7a
from robot.robot import Robot
from sb_vision.camera import FileCamera
from tests.mock_robotd import MockRobotD

IMAGE_ROOT = os.path.dirname(os.path.realpath(__file__)) + "/test_data/"
IMAGE_WITH_NO_MARKER = IMAGE_ROOT + 'photo_empty.jpg'
IMAGE_WITH_MARKER = IMAGE_ROOT + 'photo_1.jpg'

CAMERA_SEES_NO_MARKER = FileCamera(IMAGE_WITH_NO_MARKER, 'c270')
CAMERA_SEES_MARKER = FileCamera(IMAGE_WITH_MARKER, 'c270')


class CameraTest(unittest.TestCase):
    """
    Tests pertaining to the camera object
    """

    longMessage = True

    # TODO add test for Serial number
    def setUp(self):
        mock = MockRobotD(root_dir="/tmp/robotd")
        # Insert a power board to let the robot start up
        self.power_board = mock.new_powerboard()
        time.sleep(0.2)
        self.mock = mock
        self.robot = Robot(robotd_path="/tmp/robotd")

    def test_insert_cameras(self):
        self.mock.new_camera(CAMERA_SEES_NO_MARKER, 'ABC')
        self.mock.new_camera(CAMERA_SEES_NO_MARKER, 'DEF')
        # Give it a tiny bit to init the boards
        time.sleep(0.4)

        boards = self.robot.cameras

        # Check all the motor boards are initialised and can be indexed
        self.assertTrue(0 in boards)
        self.assertTrue(1 in boards)
        self.assertTrue('ABC' in boards)
        self.assertTrue('DEF' in boards)

    def test_cant_see_anything(self):
        self.camera = self.mock.new_camera(CAMERA_SEES_NO_MARKER)
        time.sleep(0.2)
        tokens = self.robot.cameras[0].see()
        self.assertEqual(tokens, [])

    def test_can_see_something(self):
        self.camera = self.mock.new_camera(CAMERA_SEES_MARKER)
        time.sleep(0.2)
        camera = self.robot.cameras[0]
        tokens = camera.see()

        self.assertEqual({x.id for x in tokens}, {9}, "Saw wrong markers")

        self.assertEqual(
            9,
            tokens[0].id,
            "Failed to get first marker by index",
        )

    def test_unique_error(self):
        self.camera = self.mock.new_camera(CAMERA_SEES_NO_MARKER)
        time.sleep(0.2)
        tokens = self.robot.cameras[0].see()
        with self.assertRaisesRegexp(IndexError, "Trying to index an empty list"):
            tokens[0]

    def tearDown(self):
        self.mock.stop()


class ResultListTest(unittest.TestCase):
    # Note: these tests deliberately ignore the implementation detail that
    # ``ResultList`` happens to be a subclass of ``list`` and deliberately
    # directly test the common operations which the class will experience --
    # indexing, iteration, length checking and boolishness.

    longMessage = True

    def test_empty(self):
        rl = ResultList([])

        self.assertFalse(rl, "Wrong bool conversion")
        self.assertEqual(0, len(rl), "Wrong length")
        self.assertEqual([], [x for x in rl], "Wrong result from iterating")

        with self.assertRaises(IndexError) as e_info:
            rl[0]

        self.assertEqual(
            "Trying to index an empty list",
            str(e_info.exception),
        )

        with self.assertRaises(IndexError) as e_info:
            rl[1]

        self.assertEqual(
            "Trying to index an empty list",
            str(e_info.exception),
        )

        with self.assertRaises(TypeError):
            rl["0"]

        with self.assertRaises(TypeError):
            rl["spam"]

    def test_one_item(self):
        expected = ["spam"]
        rl = ResultList(expected)

        self.assertTrue(rl, "Wrong bool converstion")
        self.assertEqual(1, len(rl), "Wrong length")
        self.assertEqual(
            expected,
            [x for x in rl],
            "Wrong result from iterating",
        )

        self.assertEqual(expected[0], rl[0], "Wrong value returned at index 0")

        with self.assertRaises(IndexError) as e_info:
            rl[1]

        self.assertEqual(
            "list index out of range",
            str(e_info.exception),
        )

        with self.assertRaises(TypeError):
            rl["0"]

        with self.assertRaises(TypeError):
            rl["spam"]

    def test_two_items(self):
        expected = ["spam", "ham"]
        rl = ResultList(expected)

        self.assertTrue(rl, "Wrong bool converstion")
        self.assertEqual(2, len(rl), "Wrong length")
        self.assertEqual(
            expected,
            [x for x in rl],
            "Wrong result from iterating",
        )

        self.assertEqual(expected[0], rl[0], "Wrong value returned at index 0")
        self.assertEqual(expected[1], rl[1], "Wrong value returned at index 1")

        with self.assertRaises(IndexError):
            rl[2]

        with self.assertRaises(IndexError):
            rl[5]

        with self.assertRaises(TypeError):
            rl["0"]

        with self.assertRaises(TypeError):
            rl["spam"]

    def test_many_items(self):
        expected = ["spam", "ham"] * 3
        rl = ResultList(expected)

        self.assertTrue(rl, "Wrong bool converstion")
        self.assertEqual(6, len(rl), "Wrong length")
        self.assertEqual(
            expected,
            [x for x in rl],
            "Wrong result from iterating",
        )

        self.assertEqual(expected[0], rl[0], "Wrong value returned at index 0")
        self.assertEqual(expected[1], rl[1], "Wrong value returned at index 1")
        self.assertEqual(expected[2], rl[2], "Wrong value returned at index 2")
        self.assertEqual(expected[3], rl[3], "Wrong value returned at index 3")
        self.assertEqual(expected[4], rl[4], "Wrong value returned at index 4")
        self.assertEqual(expected[5], rl[5], "Wrong value returned at index 5")

        with self.assertRaises(IndexError):
            rl[6]

        with self.assertRaises(TypeError):
            rl["0"]

        with self.assertRaises(TypeError):
            rl["spam"]<|MERGE_RESOLUTION|>--- conflicted
+++ resolved
@@ -2,11 +2,7 @@
 import time
 import unittest
 
-<<<<<<< HEAD
-=======
 from robot.camera import ResultList
-from robot.game_specific import MARKER_SIZES as MARKER_SIZES_ROBOTD
->>>>>>> ea128f7a
 from robot.robot import Robot
 from sb_vision.camera import FileCamera
 from tests.mock_robotd import MockRobotD
