--- conflicted
+++ resolved
@@ -1,13 +1,7 @@
 import time
 import unittest
-<<<<<<< HEAD
-from threading import Event, Thread
-
-from robot import Robot, zone_script
-=======
 
 from robot import Robot
->>>>>>> caf2155c
 from robot.game import GameMode
 from tests.mock_robotd import MockRobotD
 
@@ -26,25 +20,5 @@
         self.assertEqual(self.robot.zone, 0)
         self.assertEqual(self.robot.mode, GameMode.DEVELOPMENT)
 
-<<<<<<< HEAD
-    def test_game_state(self):
-        self.mock.new_gamestate()
-        zone = 2
-        self.thread = Thread(
-            target=zone_script.poll,
-            args=("/tmp/robotd/", zone, self.stop_event),
-        )
-        time.sleep(0.2)
-        # Check before
-        self.assertEqual(self.robot.zone, 0)
-        self.assertEqual(self.robot.mode, GameMode.DEVELOPMENT)
-        self.thread.start()
-        time.sleep(0.1)
-        # Check after
-        self.assertEqual(self.robot.zone, zone)
-        self.assertEqual(self.robot.mode, GameMode.COMPETITION)
-
-=======
->>>>>>> caf2155c
     def tearDown(self):
         self.mock.stop()