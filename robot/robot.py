--- conflicted
+++ resolved
@@ -24,20 +24,13 @@
 
     def __init__(self, robotd_path: Union[str, Path]=ROBOTD_ADDRESS) -> None:
         self.robotd_path = Path(robotd_path)
-<<<<<<< HEAD
-        self.known_power_boards = []
-        self.known_motor_boards = []
-        self.known_servo_boards = []
-        self.known_cameras = []
-        self.known_gamestates = []
-        print("Initializing Hardware...")
-=======
         self.known_power_boards = []  # type: List[PowerBoard]
         self.known_motor_boards = []  # type: List[MotorBoard]
         self.known_servo_boards = []  # type: List[ServoBoard]
         self.known_cameras = []  # type: List[Camera]
         self.known_gamestates = []  # type: List[GameState]
->>>>>>> 4e72f0be
+
+        print("Initializing Hardware...")
         self.all_known_boards = [
             self.known_power_boards,
             self.known_motor_boards,
