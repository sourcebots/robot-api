--- conflicted
+++ resolved
@@ -1,9 +1,6 @@
 import time
-<<<<<<< HEAD
 from typing import List, Union
-=======
 from pathlib import Path
->>>>>>> ceb66f40
 
 from robot.board import BoardList
 from robot.camera import Camera
@@ -148,42 +145,30 @@
             raise AttributeError("No {}s connected".format(name))
 
     @property
-<<<<<<< HEAD
     def power_board(self) -> PowerBoard:
+        """
+        :return: The first ``PowerBoard``, if attached.
+
+        Raises an ``AttributeError`` if there are no power boards attached.
+        """
         return self._single_index("power board", self.power_boards)
 
     @property
     def motor_board(self) -> MotorBoard:
+        """
+        :return: The first ``MotorBoard``, if attached.
+
+        Raises an ``AttributeError`` if there are no motor boards attached.
+        """
         return self._single_index("motor board", self.motor_boards)
 
     @property
     def servo_board(self) -> ServoBoard:
-=======
-    def power_board(self):
-        """
-        :return: The first ``PowerBoard``, if attached.
-
-        Raises an ``AttributeError`` if there are no power boards attached.
-        """
-        return self._single_index("power board", self.power_boards)
-
-    @property
-    def motor_board(self):
-        """
-        :return: The first ``MotorBoard``, if attached.
-
-        Raises an ``AttributeError`` if there are no motor boards attached.
-        """
-        return self._single_index("motor board", self.motor_boards)
-
-    @property
-    def servo_board(self):
         """
         :return: The first ``ServoBoard``, if attached.
 
         Raises an ``AttributeError`` if there are no servo boards attached.
         """
->>>>>>> ceb66f40
         return self._single_index("servo board", self.servo_boards)
 
     @property
