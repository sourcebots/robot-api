--- conflicted
+++ resolved
@@ -1,21 +1,14 @@
 import logging
 from pathlib import Path
-<<<<<<< HEAD
 from typing import Any, List, Set, Type, Union  # noqa: F401
-=======
-from typing import List, Set, Type, Union  # noqa: F401
->>>>>>> 7de4a819
-
-from robot.board import Board, BoardList, TBoard  # noqa: F401
+
+from robot.board import BoardList, TBoard
 from robot.camera import Camera
 from robot.game import GameMode, GameState, Zone
 from robot.motor import MotorBoard
 from robot.power import PowerBoard
 from robot.servo import ServoBoard
 
-<<<<<<< HEAD
-_PathLike = Union[Path, str]
-=======
 _PathLike = Union[str, Path]
 
 LOGGER = logging.getLogger(__name__)
@@ -30,7 +23,6 @@
     ``logging.basicConfig`` it is a no-op if logging has already been configured.
     """
     logging.basicConfig(level=logging.INFO)
->>>>>>> 7de4a819
 
 
 class Robot:
@@ -46,15 +38,11 @@
 
     ROBOTD_ADDRESS = "/var/robotd"
 
-<<<<<<< HEAD
-    def __init__(self, robotd_path: _PathLike=ROBOTD_ADDRESS) -> None:
-=======
     def __init__(
         self,
         robotd_path: _PathLike=ROBOTD_ADDRESS,
         wait_for_start_button: bool=True,
     ) -> None:
->>>>>>> 7de4a819
         self.robotd_path = Path(robotd_path)
         self.known_power_boards = []  # type: List[PowerBoard]
         self.known_motor_boards = []  # type: List[MotorBoard]
@@ -81,11 +69,7 @@
         known_boards: List[TBoard],
         board_type: Type[TBoard],
         directory_name: _PathLike,
-<<<<<<< HEAD
-    ) -> List[TBoard]:
-=======
     ) -> BoardList[TBoard]:
->>>>>>> 7de4a819
         """
         Update the number of boards against the known boards.
 
