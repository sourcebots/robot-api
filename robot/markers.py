--- conflicted
+++ resolved
@@ -1,40 +1,8 @@
 import math
-<<<<<<< HEAD
 from collections import namedtuple
-from robot.game_specific import WALL, TOKEN
-from typing import Tuple
-
+from robot.game_specific import TOKEN, WALL
 
 CartCoord = namedtuple("CardCoord", ["x", "y", "z"])
-=======
-
-from robot.game_specific import TOKEN, WALL
-
-
-class CartCoord:
-    """Represents a cartesian co-ordinate point."""
-
-    def __init__(self, x, y, z):
-        self._x = x
-        self._y = y
-        self._z = z
-
-    @property
-    def x(self):
-        """X co-ordinate of the cartesian position."""
-        return self._x
-
-    @property
-    def y(self):
-        """Y co-ordinate of the cartesian position."""
-        return self._y
-
-    @property
-    def z(self):
-        """Z co-ordinate of the cartesian position."""
-        return self._z
->>>>>>> ceb66f40
-
 
 class PolarCoord:
     """
@@ -80,15 +48,8 @@
         return math.degrees(self._rot_y_rad)
 
     @property
-<<<<<<< HEAD
     def distance_metres(self) -> float:
-        """
-        Distance of marker from camera in Metres
-        """
-=======
-    def distance_metres(self):
         """Distance of marker from camera in metres."""
->>>>>>> ceb66f40
         # TODO describe which axis this is
         return self._distance_metres
 
@@ -99,26 +60,14 @@
     def __init__(self, data):
         self._raw_data = data
 
-    @property
-<<<<<<< HEAD
     def id(self) -> int:
-        """ID of the marker seen"""
-        return self._raw_data['id']
-
-    @property
-    def size(self) -> Tuple:
-        """Marker size in metres"""
-        return tuple(self._raw_data['size'])
-=======
-    def id(self):
         """ID of the marker seen."""
         return self._id
 
     @property
-    def size(self):
+    def size(self) -> Tuple:
         """Marker size in metres."""
         return tuple(self._size)
->>>>>>> ceb66f40
 
     # Disabled because it's always 0.0
     # TODO fix the certainty being 0
@@ -134,13 +83,8 @@
 
     @property
     def pixel_centre(self):
-<<<<<<< HEAD
-        """Pixel co-ordinates of the centre of the marker"""
-        return tuple(self._raw_data['pixel_centre'])
-=======
         """Pixel co-ordinates of the centre of the marker."""
         return tuple(self._pixel_centre)
->>>>>>> ceb66f40
 
     @property
     def distance_metres(self):
@@ -148,22 +92,12 @@
         return self.polar.distance_metres
 
     # Helper functions, Might need to vary these per-game
-
-<<<<<<< HEAD
     def is_wall_marker(self) -> bool:
-        """ If the marker is a wall marker """
+        """If the marker is a wall marker."""
         return self.id in WALL
 
     def is_token_marker(self) -> bool:
-        """ If the marker is a token marker """
-=======
-    def is_wall_marker(self):
-        """If the marker is a wall marker."""
-        return self.id in WALL
-
-    def is_token_marker(self):
         """If the marker is a token marker."""
->>>>>>> ceb66f40
         return self.id in TOKEN
 
     @property
@@ -178,14 +112,9 @@
 
     @property
     def cartesian(self):
-<<<<<<< HEAD
-        raise NotImplementedError("This is not implemented.")
-=======
         """
         The position of the marker in Cartesian co-ordinates.
 
         The camera's position is the origin of the co-ordinate space.
         """
-        raise NotImplementedError("This is not implemented.")
-        return CartCoord()
->>>>>>> ceb66f40
+        raise NotImplementedError("This is not implemented.")