import json
import socket
import time
from pathlib import Path
from typing import Mapping, TypeVar, Union


class Board:
    """Base class for connections to ``robotd`` board sockets."""

    SEND_TIMEOUT_SECS = 6
    RECV_BUFFER_BYTES = 2048

    def __init__(self, socket_path: Union[Path, str]) -> None:
        self.socket_path = Path(socket_path)
        self.socket = None
        self.data = b''

        self._connect()

    @property
    def serial(self):
        """Serial number for the board."""
        return self.socket_path.stem

    def _greeting_response(self, data):
        """
        Handle the response to the greeting command.

        NOTE: This is called on reconnect in addition to first connection
        """
        pass

    def _connect(self):
        """
        Connect or reconnect to a socket.

        :param socket_path: Path for the unix socket
        """
        self.socket = socket.socket(socket.AF_UNIX, socket.SOCK_STREAM)
        self.socket.settimeout(self.SEND_TIMEOUT_SECS)

        try:
            self.socket.connect(str(self.socket_path))
        except ConnectionRefusedError as e:
            print('Error connecting to:', self.socket_path)
            raise e

        greeting = self._receive()
        self._greeting_response(greeting)

    def _get_lc_error(self) -> str:
        """
        Describe a lost connection error.

        :return: The text for a lost connection error
        """
        return "Lost Connection to {conn} at {path}".format(
            conn=str(self.__class__.__name__),
            path=self.socket_path,
        )

    def _socket_with_single_retry(self, handler):
        retryable_errors = (
            socket.timeout,
            BrokenPipeError,
            OSError,
            ConnectionResetError,
        )

        backoffs = [
            0.1,
            0.5,
            1.0,
            2.0,
            3.0,
        ]

        try:
            return handler()
        except retryable_errors as e:
            original_exception = e

        for backoff in backoffs:
            time.sleep(backoff)

            try:
                self._connect()
            except (ConnectionRefusedError, FileNotFoundError):
                continue

            try:
                return handler()
            except retryable_errors:
                pass

        raise original_exception

    def _send(self, message, should_retry=True):
        """
        Send a message to robotd.

        :param retry: used internally
        :param message: message to send
        """

        data = (json.dumps(message) + '\n').encode('utf-8')

        def sendall():
            self.socket.sendall(data)

        if should_retry:
            return self._socket_with_single_retry(sendall)
        else:
            return sendall()

    def _recv_from_socket(self, size):
        data = self.socket.recv(size)
        if data == b'':
            raise BrokenPipeError()
        return data

    def _receive(self, should_retry=True):
        """
        Receive a message from robotd.
        """
        while b'\n' not in self.data:
            if should_retry:
                message = self._socket_with_single_retry(
                    lambda: self._recv_from_socket(4096),
                )
            else:
                message = self._recv_from_socket(4096)

            self.data += message

        line = self.data.split(b'\n', 1)[0]
        self.data = self.data[len(line) + 1:]

        return json.loads(line.decode('utf-8'))

    def _send_and_receive(self, message, should_retry=True):
        """
        Send a message to robotd and wait for a response.
        """
        self._send(message, should_retry)
        return self._receive(should_retry)

    def close(self):
        """
        Close the the connection to the underlying robotd board.
        """
        self.socket.detach()

<<<<<<< HEAD
    def __str__(self):
        return "{} - {}".format(self.__name__, self.serial)

    __del__ = close
=======
    __del__ = close


TBoard = TypeVar('TBoard', bound=Board)


class BoardList(Mapping[Union[str, int], TBoard]):
    """A mapping of ``Board``s allowing access by index or identity."""

    def __init__(self, *args, **kwargs):
        self._store = dict(*args, **kwargs)
        self._store_list = sorted(self._store.values(), key=lambda board: board.serial)

    def __getitem__(self, attr: Union[str, int]) -> TBoard:
        if isinstance(attr, int):
            return self._store_list[attr]
        return self._store[attr]

    def __iter__(self):
        return iter(self._store_list)

    def __len__(self) -> int:
        return len(self._store_list)
>>>>>>> 4e72f0be
<|MERGE_RESOLUTION|>--- conflicted
+++ resolved
@@ -152,12 +152,9 @@
         """
         self.socket.detach()
 
-<<<<<<< HEAD
     def __str__(self):
         return "{} - {}".format(self.__name__, self.serial)
 
-    __del__ = close
-=======
     __del__ = close
 
 
@@ -180,5 +177,4 @@
         return iter(self._store_list)
 
     def __len__(self) -> int:
-        return len(self._store_list)
->>>>>>> 4e72f0be
+        return len(self._store_list)