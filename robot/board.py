--- conflicted
+++ resolved
@@ -2,6 +2,7 @@
 import socket
 import time
 from collections import Mapping
+from pathlib import Path
 
 
 class BoardList(Mapping):
@@ -53,13 +54,9 @@
 
     def _connect(self):
         """
-<<<<<<< HEAD
-        (re)connect to a new socket
-=======
         Connect or reconnect to a socket.
 
         :param socket_path: Path for the unix socket
->>>>>>> ceb66f40
         """
         self.socket = socket.socket(socket.AF_UNIX, socket.SOCK_STREAM)
         self.socket.settimeout(self.SEND_TIMEOUT_SECS)
