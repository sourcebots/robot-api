--- conflicted
+++ resolved
@@ -3,7 +3,6 @@
 import socket
 import time
 from pathlib import Path
-<<<<<<< HEAD
 from typing import (  # noqa: F401
     Any,
     Callable,
@@ -20,11 +19,8 @@
 
 T = TypeVar('T')
 _Message = Mapping[str, Any]
-=======
-from typing import Iterable, Mapping, TypeVar, Union
 
 LOGGER = logging.getLogger(__name__)
->>>>>>> 7de4a819
 
 
 class Board:
@@ -190,25 +186,8 @@
 class BoardList(Mapping[Union[str, int], TBoard]):
     """A mapping of ``Board``s allowing access by index or identity."""
 
-<<<<<<< HEAD
-    @overload
-    def __init__(self, **kwargs: TBoard) -> None:
-        ...
-
-    @overload  # noqa: F811 (deliberate method replacement)
-    def __init__(self, mapping: Mapping[str, TBoard], **kwargs: TBoard) -> None:
-        ...
-
-    @overload  # noqa: F811 (deliberate method replacement)
-    def __init__(self, iterable: Iterable[Tuple[str, TBoard]], **kwargs: TBoard) -> None:
-        ...
-
-    def __init__(self, *args, **kwargs):  # noqa: F811 (deliberate method replacement)
-        self._store = dict(*args, **kwargs)
-=======
     def __init__(self, boards: Iterable[TBoard]) -> None:
         self._store = {x.serial: x for x in boards}
->>>>>>> 7de4a819
         self._store_list = sorted(self._store.values(), key=lambda board: board.serial)
 
     def __getitem__(self, attr: Union[str, int]) -> TBoard:
