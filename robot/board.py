--- conflicted
+++ resolved
@@ -162,18 +162,10 @@
         self.send(message, should_retry)
         return self.receive(should_retry)
 
-<<<<<<< HEAD
-    def __del__(self):
-        self._clean_up()
-
-    def _clean_up(self):
-        self.socket.detach()
-=======
     def close(self):
         """
         Close the the connection to the underlying robotd board.
         """
         self.socket.detach()
 
-    __del__ = close
->>>>>>> caf2155c
+    __del__ = close