--- conflicted
+++ resolved
@@ -168,15 +168,10 @@
         """
         self.socket.detach()
 
-<<<<<<< HEAD
     def __str__(self):
         return "{} - {}".format(
             self.__name__,
             self.serial
         )
 
-    def __del__(self):
-        self._clean_up()
-=======
-    __del__ = close
->>>>>>> ceb66f40
+    __del__ = close