<<<<<<< HEAD
import re
=======
import json
>>>>>>> 4d9333da
import socket


class BoardList(dict):
    def __getitem__(self, attr):
        if type(attr) is int:
            return super().__getitem__(list(self.keys())[attr])
        return super().__getitem__(attr)

    def __setitem__(self, key, value):
        raise NotImplementedError("Cannot mutate board list")

    def __delitem__(self, key):
        raise NotImplementedError("Cannot mutate board list")


class Board:
    SEND_TIMEOUT_SECS = 2
    RECV_BUFFER_BYTES = 2048

    def __init__(self, socket_path):
        self.sock_path = socket_path
        self.sock = None
        self.data = b''
        self._connect(socket_path)

    def _greeting_response(self, data):
        """
        Handle the response to the greeting command
        NOTE: This is called on reconnect in addition to first connection
        """
        pass

    def _connect(self, socket_path):
        """
        (re)connect to a new socket
        :param socket_path: Path for the unix socket
        """
        self.sock = socket.socket(socket.AF_UNIX, socket.SOCK_SEQPACKET)
        self.sock.settimeout(Board.SEND_TIMEOUT_SECS)
        self.sock.connect(socket_path)
        greeting = self._recv()
        self._greeting_response(greeting)

    def _get_lc_error(self):
        """
        :return: The text for a lost connection error
        """
        return "Lost Connection to {} at {}".format(str(self.__class__.__name__), self.sock_path)

    def _socket_with_single_retry(self, handler):
        retryable_errors = (socket.timeout, BrokenPipeError, OSError)

        try:
            return handler(self.sock)
        except retryable_errors:
            pass

        # Retry once, need to reconnect first
        try:
            self._connect(self.sock_path)
        except FileNotFoundError:
            raise ConnectionError(self._get_lc_error())

<<<<<<< HEAD
    def _send(self, message, _is_retry=False):
=======
        try:
            return handler(self.sock)
        except retryable_errors:
            raise ConnectionError(self._get_lc_error())

    def _receive_raw_from_socket_with_single_retry(self):
        return self._socket_with_single_retry(
            lambda s: s.recv(Board.RECV_BUFFER_BYTES),
        )

    def _send_raw_from_socket_with_single_retry(self, message):
        return self._socket_with_single_retry(
            lambda s: s.send(message),
        )

    def _send(self, message, should_retry=True):
>>>>>>> 4d9333da
        """
        Send a message to robotd
        :param retry: used internally
        :param message: message to send
        """
<<<<<<< HEAD
        try:
            self.sock.send(message)
        except (socket.timeout, BrokenPipeError, OSError):
            if _is_retry:
                raise ConnectionError(self._get_lc_error())
            else:
                try:
                    self._connect(self.sock_path)  # Reconnect
                except FileNotFoundError:
                    raise ConnectionError(self._get_lc_error())
                self._send(message, _is_retry=True)  # Retry Recursively

    def _socket_with_single_retry(self, handler):
        retryable_errors = (socket.timeout, BrokenPipeError, OSError)

        try:
            return handler(self.sock)
        except retryable_errors:
            pass

        # Retry once, need to reconnect first
        try:
            self._connect(self.sock_path)
        except FileNotFoundError:
            raise ConnectionError(self._get_lc_error())

        try:
            return handler(self.sock)
        except retryable_errors:
            raise ConnectionError(self._get_lc_error())

    def receive_raw_from_socket_with_single_retry(self):
        return self._socket_with_single_retry(
            lambda s: s.recv(Board.RECV_BUFFER_BYTES),
        )

    def _recv(self, should_retry=True):
        while b'\n' not in self.data:
            if should_retry:
                message = self.receive_raw_from_socket_with_single_retry()
            else:
                message = self.sock.recv()
            if message == b'':
                # Received blank, return blank
                return b''

            self.data += message
        line = re.search(b'.*\n', self.data).group(0)
        self.data = self.data[len(line):]
        return line
=======
        return self._send_raw_from_socket_with_single_retry(message) if should_retry else self.sock.send(message)

    def _recv(self, should_retry=True):
        while b'\n' not in self.data:
            message = self._receive_raw_from_socket_with_single_retry() if should_retry else self.sock.recv()
            if message == b'':
                # Received blank, return blank
                return b''

            self.data += message
        line = self.data.split(b'\n', 1)[0]
        self.data = self.data[len(line)+1:]
        return line

    def _send_recv(self, message):
        self._send(message)
        return self._recv()

    def _send_recv_data(self, data):
        return json.loads(self._send_recv(json.dumps(data).encode('utf-8')))
>>>>>>> 4d9333da

    def _clean_up(self):
        self.sock.detach()<|MERGE_RESOLUTION|>--- conflicted
+++ resolved
@@ -1,8 +1,4 @@
-<<<<<<< HEAD
-import re
-=======
 import json
->>>>>>> 4d9333da
 import socket
 
 
@@ -67,9 +63,6 @@
         except FileNotFoundError:
             raise ConnectionError(self._get_lc_error())
 
-<<<<<<< HEAD
-    def _send(self, message, _is_retry=False):
-=======
         try:
             return handler(self.sock)
         except retryable_errors:
@@ -86,64 +79,12 @@
         )
 
     def _send(self, message, should_retry=True):
->>>>>>> 4d9333da
         """
         Send a message to robotd
         :param retry: used internally
         :param message: message to send
         """
-<<<<<<< HEAD
-        try:
-            self.sock.send(message)
-        except (socket.timeout, BrokenPipeError, OSError):
-            if _is_retry:
-                raise ConnectionError(self._get_lc_error())
-            else:
-                try:
-                    self._connect(self.sock_path)  # Reconnect
-                except FileNotFoundError:
-                    raise ConnectionError(self._get_lc_error())
-                self._send(message, _is_retry=True)  # Retry Recursively
 
-    def _socket_with_single_retry(self, handler):
-        retryable_errors = (socket.timeout, BrokenPipeError, OSError)
-
-        try:
-            return handler(self.sock)
-        except retryable_errors:
-            pass
-
-        # Retry once, need to reconnect first
-        try:
-            self._connect(self.sock_path)
-        except FileNotFoundError:
-            raise ConnectionError(self._get_lc_error())
-
-        try:
-            return handler(self.sock)
-        except retryable_errors:
-            raise ConnectionError(self._get_lc_error())
-
-    def receive_raw_from_socket_with_single_retry(self):
-        return self._socket_with_single_retry(
-            lambda s: s.recv(Board.RECV_BUFFER_BYTES),
-        )
-
-    def _recv(self, should_retry=True):
-        while b'\n' not in self.data:
-            if should_retry:
-                message = self.receive_raw_from_socket_with_single_retry()
-            else:
-                message = self.sock.recv()
-            if message == b'':
-                # Received blank, return blank
-                return b''
-
-            self.data += message
-        line = re.search(b'.*\n', self.data).group(0)
-        self.data = self.data[len(line):]
-        return line
-=======
         return self._send_raw_from_socket_with_single_retry(message) if should_retry else self.sock.send(message)
 
     def _recv(self, should_retry=True):
@@ -164,7 +105,6 @@
 
     def _send_recv_data(self, data):
         return json.loads(self._send_recv(json.dumps(data).encode('utf-8')))
->>>>>>> 4d9333da
 
     def _clean_up(self):
         self.sock.detach()