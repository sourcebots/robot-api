<<<<<<< HEAD
import json
=======
from pathlib import Path

>>>>>>> ceb66f40
from robot.board import Board


class PowerBoard(Board):
    """A power board, controlling the power distribution for the robot."""

    BUZZ_NOTES = {
        'c': 261,
        'd': 294,
        'e': 329,
        'f': 349,
        'g': 392,
        'a': 440,
        'b': 493,
        'uc': 523,
    }

<<<<<<< HEAD
=======
    def __init__(self, socket_path):
        super().__init__(socket_path)
        self._serial = Path(socket_path).stem

    @property
    def serial(self):
        """Serial number of the board."""
        return self._serial

>>>>>>> ceb66f40
    def power_on(self):
        """
        Turn on power to all power board outputs.
        """

        self.send_and_receive({'power': True})

    def power_off(self):
        """
        Turn off power to all power board outputs.
        """
        self.send_and_receive({'power': False})

    def set_start_led(self, value):
        """Set the state of the start LED."""
        self.send_and_receive({'start-led': bool(value)})

    @property
    def start_button_pressed(self):
        """
        Read the status of the start button.
        """

        status = self.send_and_receive({})
        return status["start-button"]

    def buzz(self, duration, *, note=None, frequency=None):
        """Enqueue a note to be played by the buzzer on the power board."""
        if note is None and frequency is None:
            raise ValueError("Either note or frequency must be provided")
        if note is not None and frequency is not None:
            raise ValueError("Only provide note or frequency")
        if note is not None:
            frequency = self.BUZZ_NOTES[note.lower()]
        if frequency is None:
            raise ValueError("Invalid frequency")
        self.send_and_receive({'buzz': {
            'frequency': frequency,
            'duration': int(duration * 1000),
        }})<|MERGE_RESOLUTION|>--- conflicted
+++ resolved
@@ -1,9 +1,3 @@
-<<<<<<< HEAD
-import json
-=======
-from pathlib import Path
-
->>>>>>> ceb66f40
 from robot.board import Board
 
 
@@ -21,18 +15,6 @@
         'uc': 523,
     }
 
-<<<<<<< HEAD
-=======
-    def __init__(self, socket_path):
-        super().__init__(socket_path)
-        self._serial = Path(socket_path).stem
-
-    @property
-    def serial(self):
-        """Serial number of the board."""
-        return self._serial
-
->>>>>>> ceb66f40
     def power_on(self):
         """
         Turn on power to all power board outputs.
