<<<<<<< HEAD
import json
from pathlib import Path
from typing import Dict
=======
>>>>>>> ceb66f40
from enum import Enum
from pathlib import Path

from robot.board import Board


class PinMode(Enum):
    """A pin-mode for a pin on the servo board."""

    INPUT = 'hi-z'
    INPUT_PULLUP = 'pullup'
    OUTPUT_HIGH = 'high'
    OUTPUT_LOW = 'low'


class PinValue(Enum):
    """A value state for a pin on the servo board."""

    HIGH = 'high'
    LOW = 'low'


class Servo:
    """A servo output on a ``ServoBoard``."""

    def __init__(self, servo_id, set_pos, get_pos):
        self.servo_id = servo_id
        self._set_pos = set_pos
        self._get_pos = get_pos

    @property
<<<<<<< HEAD
    def position(self) -> float:
=======
    def position(self):
        """The configured position the servo output."""
>>>>>>> ceb66f40
        return self._get_pos()

    @position.setter
    def position(self, position):
        if position > 1 or position < -1:
            raise ValueError("servo position must be between -1 and 1")
        self._set_pos(position)


class Gpio:
    """A general-purpose input-output pin on a ``ServoBoard``."""

    def __init__(self, pin_id, pin_read, pin_mode_get, pin_mode_set):
        self._pin_id = pin_id
        self._pin_read = pin_read
        self._pin_mode_get = pin_mode_get
        self._pin_mode_set = pin_mode_set

    @property
<<<<<<< HEAD
    def mode(self) -> PinMode:
=======
    def mode(self):
        """The ``PinMode`` the pin is currently in."""
>>>>>>> ceb66f40
        return PinMode(self._pin_mode_get())

    @mode.setter
    def mode(self, mode: PinMode):
        """
        Set the mode the pin should be in.

        :param mode: The ``PinMode`` to set the pin to.
        """
        if mode not in (
            PinMode.INPUT,
            PinMode.INPUT_PULLUP,
            PinMode.OUTPUT_HIGH,
            PinMode.OUTPUT_LOW,
        ):
            raise ValueError("Mode should be a valid 'PinMode', got {!r}".format(mode))
        self._pin_mode_set(mode)

<<<<<<< HEAD
    def read(self) -> PinValue:
        if self._pin_mode_get() not in [PinMode.INPUT, PinMode.INPUT_PULLUP]:
            raise Exception("Pin mode needs to be either PinMode.INPUT or PinMode.INPUT_PULLUP to read")
=======
    def read(self):
        """Read the current ``PinValue`` of the pin."""
        valid_read_modes = (PinMode.INPUT, PinMode.INPUT_PULLUP)
        if self._pin_mode_get() not in valid_read_modes:
            raise Exception(
                "Pin mode needs to be in a valid read ``PinMode`` to be read. "
                "Valid modes are: {}.".format(
                    ", ".join(str(x) for x in valid_read_modes),
                ),
            )
>>>>>>> ceb66f40
        return self._pin_read()


class ServoBoard(Board):
    """
    A servo board, providing access to ``Servo``s and ``Gpio`` pins.

    This is an arduino with a servo shield attached.
    """

    def __init__(self, socket_path):
        super().__init__(socket_path)
        self._serial = Path(socket_path).stem

        servo_ids = range(0, 16)  # servos with a port 0-15
        gpio_pins = range(2, 13)  # gpio pins 2-12

        self._servos: Dict[int, Servo] = {}
        for x in servo_ids:
            self._servos[x] = Servo(
                x,
                (lambda pos, x=x: self._set_servo_pos(x, pos)),
                (lambda x=x: self._get_servo_pos(x)),
            )
        self._gpios: Dict[int, Gpio] = {
            x: Gpio(
                x,
                (lambda x=x: self._read_pin(x)),
                (lambda x=x: self._get_pin_mode(x)),
                (lambda value, x=x: self._set_pin_mode(x, value)),
            )
            for x in gpio_pins
        }

    @property
    def serial(self):
        """Serial number of the board."""
        return self._serial

    # Servo code

    @property
<<<<<<< HEAD
    def servos(self) -> Dict[int, Servo]:
        """
        List of `Servo` objects for the servo board
        """
=======
    def servos(self):
        """List of ``Servo`` outputs for the servo board."""
>>>>>>> ceb66f40
        return self._servos

    def _set_servo_pos(self, servo: int, pos: float):
        self.send_and_receive({'servos': {servo: pos}})

    def _get_servo_pos(self, servo: int) -> float:
        data = self.send_and_receive({})
        values = data['servos']
        return float(values[str(servo)])

    # GPIO code
    @property
<<<<<<< HEAD
    def gpios(self) -> Dict[int, Gpio]:
=======
    def gpios(self):
        """List of ``Gpio`` pins for the servo board."""
>>>>>>> ceb66f40
        return self._gpios

    def _read_pin(self, pin) -> PinValue:
        # request a check for that pin by trying to set it to None
        data = self.send_and_receive({'read-pins': [pin]})
        # example data value:
        # {'pin-values':{2:'high'}}
        values = data['pin-values']
        return PinValue(values[str(pin)])

<<<<<<< HEAD
    def _get_status(self):
        status = self.send_and_receive({})
        return status['servos'][str(port)]

    def _get_pin_mode(self, pin) -> PinMode:
=======
    def _get_pin_mode(self, pin):
>>>>>>> ceb66f40
        data = self.send_and_receive({})
        # example data value:
        # {'pins':{2:'pullup'}}
        values = data['pins']
        return PinMode(values[str(pin)])

    def _set_pin_mode(self, pin, value: PinMode):
        self.send_and_receive({'pins': {pin: value.value}})

<<<<<<< HEAD
    def read_analogue(self) -> dict:
        command = {'read-analogue': True}
        return self.send_and_receive(command)['analogue-values']

    def read_ultrasound(self, trigger_pin, echo_pin) -> float:
=======
    def read_analogue(self):
        """Read analogue values from the connected board."""
        command = {'read-analogue': True}
        return self.send_and_receive(command)['analogue-values']

    def read_ultrasound(self, trigger_pin, echo_pin):
        """
        Read an ultrasound value from an ultrasound sensor.

        :param trigger_pin: The pin number on the servo board that the sensor's
                            trigger pin is connected to.
        :param echo_pin: The pin number on the servo board that the sensor's
                         echo pin is connected to.
        """
>>>>>>> ceb66f40
        command = {'read-ultrasound': [trigger_pin, echo_pin]}
        return float(self.send_and_receive(command)['ultrasound'])<|MERGE_RESOLUTION|>--- conflicted
+++ resolved
@@ -1,9 +1,4 @@
-<<<<<<< HEAD
-import json
-from pathlib import Path
 from typing import Dict
-=======
->>>>>>> ceb66f40
 from enum import Enum
 from pathlib import Path
 
@@ -35,12 +30,8 @@
         self._get_pos = get_pos
 
     @property
-<<<<<<< HEAD
     def position(self) -> float:
-=======
-    def position(self):
         """The configured position the servo output."""
->>>>>>> ceb66f40
         return self._get_pos()
 
     @position.setter
@@ -60,12 +51,8 @@
         self._pin_mode_set = pin_mode_set
 
     @property
-<<<<<<< HEAD
     def mode(self) -> PinMode:
-=======
-    def mode(self):
         """The ``PinMode`` the pin is currently in."""
->>>>>>> ceb66f40
         return PinMode(self._pin_mode_get())
 
     @mode.setter
@@ -84,12 +71,8 @@
             raise ValueError("Mode should be a valid 'PinMode', got {!r}".format(mode))
         self._pin_mode_set(mode)
 
-<<<<<<< HEAD
+
     def read(self) -> PinValue:
-        if self._pin_mode_get() not in [PinMode.INPUT, PinMode.INPUT_PULLUP]:
-            raise Exception("Pin mode needs to be either PinMode.INPUT or PinMode.INPUT_PULLUP to read")
-=======
-    def read(self):
         """Read the current ``PinValue`` of the pin."""
         valid_read_modes = (PinMode.INPUT, PinMode.INPUT_PULLUP)
         if self._pin_mode_get() not in valid_read_modes:
@@ -99,7 +82,6 @@
                     ", ".join(str(x) for x in valid_read_modes),
                 ),
             )
->>>>>>> ceb66f40
         return self._pin_read()
 
 
@@ -142,15 +124,8 @@
     # Servo code
 
     @property
-<<<<<<< HEAD
     def servos(self) -> Dict[int, Servo]:
-        """
-        List of `Servo` objects for the servo board
-        """
-=======
-    def servos(self):
         """List of ``Servo`` outputs for the servo board."""
->>>>>>> ceb66f40
         return self._servos
 
     def _set_servo_pos(self, servo: int, pos: float):
@@ -163,12 +138,8 @@
 
     # GPIO code
     @property
-<<<<<<< HEAD
     def gpios(self) -> Dict[int, Gpio]:
-=======
-    def gpios(self):
         """List of ``Gpio`` pins for the servo board."""
->>>>>>> ceb66f40
         return self._gpios
 
     def _read_pin(self, pin) -> PinValue:
@@ -179,15 +150,7 @@
         values = data['pin-values']
         return PinValue(values[str(pin)])
 
-<<<<<<< HEAD
-    def _get_status(self):
-        status = self.send_and_receive({})
-        return status['servos'][str(port)]
-
     def _get_pin_mode(self, pin) -> PinMode:
-=======
-    def _get_pin_mode(self, pin):
->>>>>>> ceb66f40
         data = self.send_and_receive({})
         # example data value:
         # {'pins':{2:'pullup'}}
@@ -197,14 +160,7 @@
     def _set_pin_mode(self, pin, value: PinMode):
         self.send_and_receive({'pins': {pin: value.value}})
 
-<<<<<<< HEAD
-    def read_analogue(self) -> dict:
-        command = {'read-analogue': True}
-        return self.send_and_receive(command)['analogue-values']
-
-    def read_ultrasound(self, trigger_pin, echo_pin) -> float:
-=======
-    def read_analogue(self):
+    def read_analogue(self) -> Dict[str, str]:
         """Read analogue values from the connected board."""
         command = {'read-analogue': True}
         return self.send_and_receive(command)['analogue-values']
@@ -218,6 +174,5 @@
         :param echo_pin: The pin number on the servo board that the sensor's
                          echo pin is connected to.
         """
->>>>>>> ceb66f40
         command = {'read-ultrasound': [trigger_pin, echo_pin]}
         return float(self.send_and_receive(command)['ultrasound'])