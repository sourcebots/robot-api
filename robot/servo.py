--- conflicted
+++ resolved
@@ -1,10 +1,4 @@
-<<<<<<< HEAD
-import json
-
-=======
->>>>>>> ceb66f40
 from enum import Enum
-from pathlib import Path
 
 from robot.board import Board
 
@@ -119,16 +113,6 @@
         }
 
     @property
-<<<<<<< HEAD
-=======
-    def serial(self):
-        """Serial number of the board."""
-        return self._serial
-
-    # Servo code
-
-    @property
->>>>>>> ceb66f40
     def servos(self):
         """List of ``Servo`` outputs for the servo board."""
         return self._servos
