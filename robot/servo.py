from typing import Dict
from enum import Enum

from robot.board import Board


class PinMode(Enum):
    """A pin-mode for a pin on the servo board."""

    INPUT = 'hi-z'
    INPUT_PULLUP = 'pullup'
    OUTPUT_HIGH = 'high'
    OUTPUT_LOW = 'low'


class PinValue(Enum):
    """A value state for a pin on the servo board."""

    HIGH = 'high'
    LOW = 'low'


class Servo:
    """A servo output on a ``ServoBoard``."""

    def __init__(self, servo_id, set_pos, get_pos):
        self.servo_id = servo_id
        self._set_pos = set_pos
        self._get_pos = get_pos

    @property
    def position(self) -> float:
        """The configured position the servo output."""
        return self._get_pos()

    @position.setter
    def position(self, position):
        if position > 1 or position < -1:
            raise ValueError("servo position must be between -1 and 1")
        self._set_pos(position)


class Gpio:
    """A general-purpose input-output pin on a ``ServoBoard``."""

    def __init__(self, pin_id, pin_read, pin_mode_get, pin_mode_set):
        self._pin_id = pin_id
        self._pin_read = pin_read
        self._pin_mode_get = pin_mode_get
        self._pin_mode_set = pin_mode_set

    @property
    def mode(self) -> PinMode:
        """The ``PinMode`` the pin is currently in."""
        return PinMode(self._pin_mode_get())

    @mode.setter
    def mode(self, mode: PinMode):
        """
        Set the mode the pin should be in.

        :param mode: The ``PinMode`` to set the pin to.
        """
        if mode not in (
            PinMode.INPUT,
            PinMode.INPUT_PULLUP,
            PinMode.OUTPUT_HIGH,
            PinMode.OUTPUT_LOW,
        ):
            raise ValueError("Mode should be a valid 'PinMode', got {!r}".format(mode))
        self._pin_mode_set(mode)


    def read(self) -> PinValue:
        """Read the current ``PinValue`` of the pin."""
        valid_read_modes = (PinMode.INPUT, PinMode.INPUT_PULLUP)
        if self._pin_mode_get() not in valid_read_modes:
            raise Exception(
                "Pin mode needs to be in a valid read ``PinMode`` to be read. "
                "Valid modes are: {}.".format(
                    ", ".join(str(x) for x in valid_read_modes),
                ),
            )
        return self._pin_read()


class ServoBoard(Board):
    """
    A servo board, providing access to ``Servo``s and ``Gpio`` pins.

    This is an arduino with a servo shield attached.
    """

    def __init__(self, socket_path):
        super().__init__(socket_path)

        servo_ids = range(0, 16)  # servos with a port 0-15
        gpio_pins = range(2, 13)  # gpio pins 2-12

        self._servos = {}  # type: Dict[int, Servo]
        for x in servo_ids:
            self._servos[x] = Servo(
                x,
                (lambda pos, x=x: self._set_servo_pos(x, pos)),
                (lambda x=x: self._get_servo_pos(x)),
            )
        self._gpios = {
            x: Gpio(
                x,
                (lambda x=x: self._read_pin(x)),
                (lambda x=x: self._get_pin_mode(x)),
                (lambda value, x=x: self._set_pin_mode(x, value)),
            )
            for x in gpio_pins
        }  # type: Dict[int, Gpio]

    # Servo code

    @property
    def servos(self) -> Dict[int, Servo]:
        """List of ``Servo`` outputs for the servo board."""
        return self._servos

<<<<<<< HEAD
    def _set_servo_pos(self, servo: int, pos: float):
        self.send_and_receive({'servos': {servo: pos}})

    def _get_servo_pos(self, servo: int) -> float:
        data = self.send_and_receive({})
=======
    def _set_servo_pos(self, servo, pos):
        self._send_and_receive({'servos': {servo: pos}})

    def _get_servo_pos(self, servo):
        data = self._send_and_receive({})
>>>>>>> 1c382195
        values = data['servos']
        return float(values[str(servo)])

    # GPIO code

    @property
    def gpios(self) -> Dict[int, Gpio]:
        """List of ``Gpio`` pins for the servo board."""
        return self._gpios

    def _read_pin(self, pin) -> PinValue:
        # request a check for that pin by trying to set it to None
        data = self._send_and_receive({'read-pins': [pin]})
        # example data value:
        # {'pin-values':{2:'high'}}
        values = data['pin-values']
        return PinValue(values[str(pin)])

<<<<<<< HEAD
    def _get_pin_mode(self, pin) -> PinMode:
        data = self.send_and_receive({})
=======
    def _get_pin_mode(self, pin):
        data = self._send_and_receive({})
>>>>>>> 1c382195
        # example data value:
        # {'pins':{2:'pullup'}}
        values = data['pins']
        return PinMode(values[str(pin)])

    def _set_pin_mode(self, pin, value: PinMode):
        self._send_and_receive({'pins': {pin: value.value}})

    def read_analogue(self) -> Dict[str, str]:
        """Read analogue values from the connected board."""
        command = {'read-analogue': True}
        return self._send_and_receive(command)['analogue-values']

    def read_ultrasound(self, trigger_pin, echo_pin):
        """
        Read an ultrasound value from an ultrasound sensor.

        :param trigger_pin: The pin number on the servo board that the sensor's
                            trigger pin is connected to.
        :param echo_pin: The pin number on the servo board that the sensor's
                         echo pin is connected to.
        """
        command = {'read-ultrasound': [trigger_pin, echo_pin]}
<<<<<<< HEAD
        return float(self.send_and_receive(command)['ultrasound'])
=======
        return self._send_and_receive(command)['ultrasound']
>>>>>>> 1c382195
<|MERGE_RESOLUTION|>--- conflicted
+++ resolved
@@ -70,7 +70,6 @@
             raise ValueError("Mode should be a valid 'PinMode', got {!r}".format(mode))
         self._pin_mode_set(mode)
 
-
     def read(self) -> PinValue:
         """Read the current ``PinValue`` of the pin."""
         valid_read_modes = (PinMode.INPUT, PinMode.INPUT_PULLUP)
@@ -121,24 +120,15 @@
         """List of ``Servo`` outputs for the servo board."""
         return self._servos
 
-<<<<<<< HEAD
     def _set_servo_pos(self, servo: int, pos: float):
-        self.send_and_receive({'servos': {servo: pos}})
+        self._send_and_receive({'servos': {servo: pos}})
 
     def _get_servo_pos(self, servo: int) -> float:
-        data = self.send_and_receive({})
-=======
-    def _set_servo_pos(self, servo, pos):
-        self._send_and_receive({'servos': {servo: pos}})
-
-    def _get_servo_pos(self, servo):
         data = self._send_and_receive({})
->>>>>>> 1c382195
         values = data['servos']
         return float(values[str(servo)])
 
     # GPIO code
-
     @property
     def gpios(self) -> Dict[int, Gpio]:
         """List of ``Gpio`` pins for the servo board."""
@@ -152,13 +142,8 @@
         values = data['pin-values']
         return PinValue(values[str(pin)])
 
-<<<<<<< HEAD
     def _get_pin_mode(self, pin) -> PinMode:
-        data = self.send_and_receive({})
-=======
-    def _get_pin_mode(self, pin):
         data = self._send_and_receive({})
->>>>>>> 1c382195
         # example data value:
         # {'pins':{2:'pullup'}}
         values = data['pins']
@@ -182,8 +167,4 @@
                          echo pin is connected to.
         """
         command = {'read-ultrasound': [trigger_pin, echo_pin]}
-<<<<<<< HEAD
-        return float(self.send_and_receive(command)['ultrasound'])
-=======
-        return self._send_and_receive(command)['ultrasound']
->>>>>>> 1c382195
+        return float(self._send_and_receive(command)['ultrasound'])