--- conflicted
+++ resolved
@@ -1,11 +1,6 @@
 from collections.abc import MutableSequence
-<<<<<<< HEAD
-import threading
-=======
-from pathlib import Path
 import socket
 import time
->>>>>>> 6313c24e
 
 from robot.board import Board
 from robot.markers import Marker
@@ -20,51 +15,6 @@
 
     def __init__(self, socket_path):
         super().__init__(socket_path)
-<<<<<<< HEAD
-        self._stop = threading.Event()
-        self._latest_lock = threading.Lock()
-        self._start_listening()
-
-    def _start_listening(self):
-        """
-        Start listening thread
-        """
-        thread = threading.Thread(target=self._cam_listener_worker)
-        self._alive = True
-        thread.start()
-        self.sock_thread = thread
-
-    def _stop_poll(self):
-        """
-        Stop polling the camera
-        """
-        self._alive = False
-        self.sock_thread.join()
-
-    @property
-    def _alive(self):
-        return not self._stop.is_set()
-
-    @_alive.setter
-    def _alive(self, value):
-        if value:
-            self._stop.clear()
-        else:
-            self._stop.set()
-
-    def _cam_listener_worker(self):
-        """
-        Worker thread for listening to the camera socket
-        """
-        while self._alive:
-            data = self.receive()
-            if data:
-                self._got_image.set()
-                with self._latest_lock:
-                    self._latest = data
-=======
-        self._serial = Path(socket_path).stem
->>>>>>> 6313c24e
 
     @staticmethod
     def _see_to_results(data):
