<<<<<<< HEAD
from pathlib import Path
=======
import socket
import time

>>>>>>> 1c382195
from robot.board import Board
from robot.markers import Marker
import time
from typing import List, overload
import socket


class ResultList(List[Marker]):
    """
    A ``list`` class with nicer error messages.

    In particular, this class provides a slightly better error description when
    accessing indexes and the list is empty.

    This is to mitigate a common beginners issue where a list is indexed
    without checking that the list has any items.
    """

    @overload
    def __getitem__(self, index: int) -> Marker:
        ...

    @overload  # noqa: F811 (deliberately method replacement)
    def __getitem__(self, index: slice) -> List[Marker]:
        ...

    def __getitem__(self, index):  # noqa: F811 (deliberately method replacement)
        try:
            return super().__getitem__(index)
        except IndexError as e:
            if not self:
                raise IndexError("Trying to index an empty list") from None
            else:
                raise e


class Camera(Board):
    """
    A camera providing a view of the outside world expressed as ``Marker``s.
    """

    @staticmethod
    def _see_to_results(data) -> ResultList:
        """
        Convert the data from ``robotd`` into a sorted of ``Marker``s.

        :param data: the data returned from ``robotd``.
        :return: A ``ResultList`` of ``Markers``, sorted by distance from the
                camera.
        """
        return ResultList(sorted(
            (Marker(x) for x in data["markers"]),
            key=lambda x: x.distance_metres,
        ))

<<<<<<< HEAD
    @property
    def serial(self):
        """Serial number of the camera."""
        return self._serial

    def see(self) -> ResultList:
=======
    def see(self):
>>>>>>> 1c382195
        """
        Capture and process a new snapshot of the world the camera can see.

        Images are captured and processed on-demand in a "blocking" fashion, so
        this method may take a noticeable amount of time to complete its work.

        :return: A list of ``Marker`` objects which were identified.
        """
        abort_after = time.time() + 10

        self._send({'see': True})

        while True:
            try:
                return self._see_to_results(self._receive(should_retry=True))
            except socket.timeout:
                if time.time() > abort_after:
                    raise<|MERGE_RESOLUTION|>--- conflicted
+++ resolved
@@ -1,10 +1,3 @@
-<<<<<<< HEAD
-from pathlib import Path
-=======
-import socket
-import time
-
->>>>>>> 1c382195
 from robot.board import Board
 from robot.markers import Marker
 import time
@@ -60,16 +53,7 @@
             key=lambda x: x.distance_metres,
         ))
 
-<<<<<<< HEAD
-    @property
-    def serial(self):
-        """Serial number of the camera."""
-        return self._serial
-
     def see(self) -> ResultList:
-=======
-    def see(self):
->>>>>>> 1c382195
         """
         Capture and process a new snapshot of the world the camera can see.
 
