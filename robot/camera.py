--- conflicted
+++ resolved
@@ -1,10 +1,5 @@
-<<<<<<< HEAD
-from collections.abc import MutableSequence
-=======
->>>>>>> ceb66f40
 import socket
 import time
-from pathlib import Path
 
 from robot.board import Board
 from robot.markers import Marker
@@ -29,14 +24,6 @@
             key=lambda x: x.distance_metres,
         ))
 
-<<<<<<< HEAD
-=======
-    @property
-    def serial(self):
-        """Serial number of the camera."""
-        return self._serial
-
->>>>>>> ceb66f40
     def see(self):
         """
         Capture and process a new snapshot of the world the camera can see.
