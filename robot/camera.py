--- conflicted
+++ resolved
@@ -28,13 +28,9 @@
         markers = []
         for token in data["markers"]:
             markers.append(Marker(token))
-<<<<<<< HEAD
         # Sort by distance
         return ResultList(sorted(markers, key=lambda x: x.distance_metres))
-=======
-
         return ResultList(markers)
->>>>>>> 73049b62
 
     @property
     def serial(self):
