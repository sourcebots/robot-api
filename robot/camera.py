--- conflicted
+++ resolved
@@ -1,52 +1,7 @@
-import socket
-import time
 from pathlib import Path
-
 from robot.board import Board
 from robot.markers import Marker
-
-
-class ResultList(MutableSequence):
-    """
-    This class pretends to be a list, except it returns
-    a much more useful error description if the user indexes an empty array.
-
-    This is to mitigate a common beginners issue where an array is indexed
-    without checking that the array has any items
-    """
-
-    def __delitem__(self, index):
-        del self.data[index]
-
-    def __init__(self, data):
-        self.data = data
-
-    def __getitem__(self, item):
-        try:
-            self.data[item]
-        except IndexError as e:
-            if len(self.data) == 0:
-                raise IndexError("Trying to index an empty list")
-            else:
-                raise e
-
-    def __setitem__(self, key, value):
-        self.data[key] = value
-
-    def insert(self, index, value):
-        self.data.insert(index, value)
-
-    def __len__(self):
-        return len(self.data)
-
-    def __repr__(self):
-        return self.data.__repr__()
-
-    def __eq__(self, other):
-        return self.data.__eq__(other)
-
-    def __iter__(self):
-        return self.data.__iter__()
+import time
 
 
 class Camera(Board):
@@ -57,50 +12,6 @@
     def __init__(self, socket_path):
         super().__init__(socket_path)
         self._serial = Path(socket_path).stem
-<<<<<<< HEAD
-        self._stop = threading.Event()
-        self._latest_lock = threading.Lock()
-        self._start_listening()
-
-    def _start_listening(self):
-        """
-        Start listening thread
-        """
-        thread = threading.Thread(target=self._cam_listener_worker)
-        self._alive = True
-        thread.start()
-        self.sock_thread = thread
-
-    def _stop_poll(self):
-        """
-        Stop polling the camera
-        """
-        self._alive = False
-        self.sock_thread.join()
-
-    @property
-    def _alive(self) -> bool:
-        return not self._stop.is_set()
-
-    @_alive.setter
-    def _alive(self, value):
-        if value:
-            self._stop.clear()
-        else:
-            self._stop.set()
-
-    def _cam_listener_worker(self):
-        """
-        Worker thread for listening to the camera socket
-        """
-        while self._alive:
-            data = self.receive()
-            if data:
-                self._got_image.set()
-                with self._latest_lock:
-                    self._latest = data
-=======
->>>>>>> ceb66f40
 
     @staticmethod
     def _see_to_results(data) -> ResultList:
@@ -130,11 +41,6 @@
 
         :return: A list of ``Marker`` objects which were identified.
         """
-<<<<<<< HEAD
-        self._got_image.wait()
-        with self._latest_lock:
-            return self._see_to_results(self._latest)
-=======
         abort_after = time.time() + 10
 
         self.send({'see': True})
@@ -165,5 +71,4 @@
             if not self:
                 raise IndexError("Trying to index an empty list") from None
             else:
-                raise
->>>>>>> ceb66f40
+                raise